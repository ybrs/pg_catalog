--- conflicted
+++ resolved
@@ -18,11 +18,7 @@
 use pgwire::tokio::process_socket;
 use tokio::net::{TcpListener};
 
-<<<<<<< HEAD
-use arrow::array::{BooleanArray, Int32Array, Int64Array, LargeStringArray, ListArray, StringArray, StringViewArray};
-=======
 use arrow::array::{Array, BooleanArray, Int32Array, Int64Array, LargeStringArray, ListArray, StringArray, StringViewArray};
->>>>>>> 1131c131
 use arrow::record_batch::RecordBatch;
 use datafusion::execution::context::SessionContext;
 
@@ -178,18 +174,6 @@
     use arrow::datatypes::DataType::*;
 
     match dt {
-<<<<<<< HEAD
-        DataType::Boolean           => Type::BOOL,
-        DataType::Int16             => Type::INT2,
-        DataType::Int32             => Type::INT4,
-        DataType::Int64             => Type::INT8,
-        DataType::Utf8
-        | DataType::Utf8View
-        | DataType::LargeUtf8       => Type::TEXT,
-        DataType::List(inner) if matches!(inner.data_type(), DataType::Utf8)
-                                   => Type::TEXT_ARRAY,        // NEW
-        _                           => Type::TEXT,
-=======
         Boolean        => Type::BOOL,
         Int16          => Type::INT2,
         Int32          => Type::INT4,
@@ -214,7 +198,6 @@
             eprintln!("arrow_to_pg_type: mapping {other:?} to TEXT");
             Type::TEXT
         }
->>>>>>> 1131c131
     }
 }
 
@@ -296,29 +279,6 @@
                     };
                     encoder.encode_field(&value).unwrap();
                 }
-<<<<<<< HEAD
-                DataType::List(inner) if matches!(inner.data_type(), DataType::Utf8) => {
-                    let list = col.as_any().downcast_ref::<ListArray>().unwrap();
-                
-                    if list.is_null(row_idx) {
-                        let none: Option<Vec<Option<String>>> = None;
-                        encoder.encode_field(&none).unwrap();
-                    } else {
-                        let inner = list.value(row_idx);                       // keep ArrayRef alive
-                        let sa = inner.as_any().downcast_ref::<StringArray>().unwrap();
-                
-                        let mut v = Vec::with_capacity(sa.len());
-                        for i in 0..sa.len() {
-                            if sa.is_null(i) {
-                                v.push(None);
-                            } else {
-                                v.push(Some(sa.value(i).to_owned()));
-                            }
-                        }
-                        encoder.encode_field(&v).unwrap();
-                    }
-                }
-=======
 
                 DataType::List(inner) if inner.data_type() == &DataType::Utf8 => {
                     let list = col.as_any().downcast_ref::<ListArray>().unwrap();
@@ -340,7 +300,6 @@
                     encoder.encode_field(&value).unwrap();
                 }
                                 
->>>>>>> 1131c131
                 _ => {
                     if col.is_null(row_idx) {
                         encoder.encode_field::<Option<&str>>(&None).unwrap();
